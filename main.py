"""
main.py

Where the entry point of the application resides.
"""
import sys
from typing import List, Optional, Tuple
import tensorflow as tf
import argparse
from attack_history import AttackHistory
from data_loader import DataLoader, ModelData, random_noise_transformation
from config_loader import Config, ConfigLoader
from model import Model

import matplotlib.pyplot as plt

<<<<<<< HEAD
# parse CLI arguments
parser = argparse.ArgumentParser(
    prog="ML Adversary", description="Adversarial Machine Learning."
=======
# Hide GPU from visible devices (used for robustness analysis, not)
tf.config.set_visible_devices([], "GPU")

project_config_loader = ConfigLoader()
project_config = project_config_loader.get_config()

project_data_loader = DataLoader(project_config)
project_data = project_data_loader.load_data(random_noise_transformation)

# create and train the model
model = Model(project_config, "saved_model/model")

history = model.fit_model(
     project_data.train, project_data.validation, "saved_models/model"
 )

# epsilons for attacks
epsilons = [
    0.0,
    0.00025,
    0.0005,
    0.0008,
    0.001,
    0.0015,
    0.0025,
    0.005,
    0.01,
    0.05,
    0.1,
    0.3,
    0.5,
    0.8,
    1.0,
]

# perform inversion and deepfool attacks
attack_history = model.preform_attacks(
    project_data.train,
    epsilons,
    [
        model._inversion_attack,
        model._deepfool_attack,
        model._linf_iterative_attack,
        model._linf_projected_gradient_descent_attack,
        model._fast_gradient_descent_attack,
    ],
>>>>>>> 2ef17602
)
parser.add_argument(
    "--gpus",
    help="Whether to use GPU accelerated ML.",
    action="store_true",
    default=False,
)
parser.add_argument(
    "--load_model", help="Load a model from a path.", type=str, default=None
)
parser.add_argument(
    "--model_output",
    help="The absolute path to save the model to.",
    type=str,
    default="saved_model/model",
)
args = parser.parse_args()


def main() -> None:
    """
    Script entry point.
    """
    set_gpu_access(parsed_args=args)

    # load the project configuration
    project_config_loader = ConfigLoader()
    project_config = project_config_loader.get_config()

    # load the project data
    project_data_loader = DataLoader(project_config)
    project_data = project_data_loader.load_data(random_noise_transformation)

    # obtain model and training history
    history, model = obtain_model_for_robustness_testing(
        args, project_data, project_config
    )
    display_history_metrics(history)

    # attack the model
    attack_history = perform_attacks(model, project_data, project_config)
    analyze_attack_history(attack_history)


def obtain_model_for_robustness_testing(
    parsed_args: argparse.Namespace, data: ModelData, config: Config
) -> Tuple[Optional[tf.keras.callbacks.History], Model]:
    """
    Obtains a model for robustness testing.

    :parsed_args: The argument namespace.
    :param data: The data to use.
    :param config: The model configuration file.
    :return: The model training history, and the model.
    """
    history = None
    model = Model(config)
    if parsed_args.load_model is not None:
        model = Model(config, parsed_args.load_model)
    else:
        history = model.fit_model(data.train, data.validation, parsed_args.model_output)
    return history, model


def set_gpu_access(parsed_args: argparse.Namespace) -> None:
    """
    Determines whether there is GPU access from the args namespace.

    :parsed_args: The argument namespace.
    """
    if not parsed_args.gpus:
        tf.config.set_visible_devices([], "GPU")


def display_history_metrics(history: Optional[tf.keras.callbacks.History]) -> None:
    """
    Displays relevant accuracy/loss metrics for a given keras
    callback history.

    :param history: The model history.
    """
    if history is None:
        return

    # plotting code sourced from https://keras.io/examples/vision/3D_image_classification/
    # because it has good examples of taking metrics
    _, ax = plt.subplots(1, 2, figsize=(20, 3))
    ax = ax.ravel()

    for i, metric in enumerate(["accuracy", "loss"]):
        ax[i].plot(history.history[metric])
        ax[i].plot(history.history["val_" + metric])
        ax[i].set_title("Model {}".format(metric))
        ax[i].set_xlabel("epochs")
        ax[i].set_ylabel(metric)
        ax[i].legend(["train", "val"])

    plt.savefig("output/results.png")


def perform_attacks(
    model: Model, data: ModelData, config: Config
) -> List[AttackHistory]:
    """
    Perform attacks on the model.

    :param model: The model to perform attacks on.
    :param data: The data to use.
    :param config: The model configuration file.
    :return: A list of relevant attack histories.
    """
    return model.preform_attacks(
        data.train,
        config.attack_config.epsilons,
        [
            model._inversion_attack,
            model._deepfool_attack,
            model._linf_iterative_attack,
            model._linf_projected_gradient_descent_attack,
            model._fast_gradient_descent_attack,
        ],
    )

<<<<<<< HEAD

def analyze_attack_history(attack_history: List[AttackHistory]) -> None:
    """
    Perform analysis of attack history.

    :param attack_history: The attack history.
    """
    # ascertain analysis
    for attack in attack_history:
        attack.analysis()

    # plot comparisons
    for attack in attack_history:
        plt.plot(
            attack.epsilons,
            (attack.get_robust_accuracy()).numpy(),
            label=attack.attack_type,
        )

    plt.title("Perturbation of Attacks vs Accuracy of the Model")
    plt.legend(loc="upper right")
    plt.xlabel("epsilon")
    plt.ylabel("accuracy")
    plt.savefig("output/preturbation_comparsion.png")
    plt.clf()


if __name__ == "__main__":
    main()
=======
plt.title("Perturbation of Attacks vs Accuracy of the Model")
plt.legend(loc="lower left")
plt.xlabel("epsilon")
plt.ylabel("accuracy")
plt.savefig("output/preturbation_comparsion.png")
plt.clf()

if not history:
    sys.exit(1)

# plotting code sourced from https://keras.io/examples/vision/3D_image_classification/
# because it has good examples of taking metrics
fig, ax = plt.subplots(1, 2, figsize=(20, 3))
ax = ax.ravel()

for i, metric in enumerate(["accuracy", "loss"]):
    ax[i].plot(history.history[metric])
    ax[i].plot(history.history["val_" + metric])
    ax[i].set_title("Model {}".format(metric))
    ax[i].set_xlabel("epochs")
    ax[i].set_ylabel(metric)
    ax[i].legend(["train", "val"])

plt.savefig("output/results.png")
>>>>>>> 2ef17602
<|MERGE_RESOLUTION|>--- conflicted
+++ resolved
@@ -14,58 +14,9 @@
 
 import matplotlib.pyplot as plt
 
-<<<<<<< HEAD
 # parse CLI arguments
 parser = argparse.ArgumentParser(
     prog="ML Adversary", description="Adversarial Machine Learning."
-=======
-# Hide GPU from visible devices (used for robustness analysis, not)
-tf.config.set_visible_devices([], "GPU")
-
-project_config_loader = ConfigLoader()
-project_config = project_config_loader.get_config()
-
-project_data_loader = DataLoader(project_config)
-project_data = project_data_loader.load_data(random_noise_transformation)
-
-# create and train the model
-model = Model(project_config, "saved_model/model")
-
-history = model.fit_model(
-     project_data.train, project_data.validation, "saved_models/model"
- )
-
-# epsilons for attacks
-epsilons = [
-    0.0,
-    0.00025,
-    0.0005,
-    0.0008,
-    0.001,
-    0.0015,
-    0.0025,
-    0.005,
-    0.01,
-    0.05,
-    0.1,
-    0.3,
-    0.5,
-    0.8,
-    1.0,
-]
-
-# perform inversion and deepfool attacks
-attack_history = model.preform_attacks(
-    project_data.train,
-    epsilons,
-    [
-        model._inversion_attack,
-        model._deepfool_attack,
-        model._linf_iterative_attack,
-        model._linf_projected_gradient_descent_attack,
-        model._fast_gradient_descent_attack,
-    ],
->>>>>>> 2ef17602
 )
 parser.add_argument(
     "--gpus",
@@ -189,8 +140,6 @@
         ],
     )
 
-<<<<<<< HEAD
-
 def analyze_attack_history(attack_history: List[AttackHistory]) -> None:
     """
     Perform analysis of attack history.
@@ -218,30 +167,4 @@
 
 
 if __name__ == "__main__":
-    main()
-=======
-plt.title("Perturbation of Attacks vs Accuracy of the Model")
-plt.legend(loc="lower left")
-plt.xlabel("epsilon")
-plt.ylabel("accuracy")
-plt.savefig("output/preturbation_comparsion.png")
-plt.clf()
-
-if not history:
-    sys.exit(1)
-
-# plotting code sourced from https://keras.io/examples/vision/3D_image_classification/
-# because it has good examples of taking metrics
-fig, ax = plt.subplots(1, 2, figsize=(20, 3))
-ax = ax.ravel()
-
-for i, metric in enumerate(["accuracy", "loss"]):
-    ax[i].plot(history.history[metric])
-    ax[i].plot(history.history["val_" + metric])
-    ax[i].set_title("Model {}".format(metric))
-    ax[i].set_xlabel("epochs")
-    ax[i].set_ylabel(metric)
-    ax[i].legend(["train", "val"])
-
-plt.savefig("output/results.png")
->>>>>>> 2ef17602
+    main()